package com.example.smartparking.ui.signuppage

import androidx.lifecycle.ViewModel
import androidx.lifecycle.viewModelScope
<<<<<<< HEAD
import com.example.smartparking.data.auth.AuthRepository
import com.example.smartparking.data.auth.FakeAuthRepository
import com.example.smartparking.data.model.User
import com.example.smartparking.data.repository.UserRepository
=======
import kotlinx.coroutines.delay
>>>>>>> eee8c5b4
import kotlinx.coroutines.flow.MutableStateFlow
import kotlinx.coroutines.flow.asStateFlow
import kotlinx.coroutines.flow.update
import kotlinx.coroutines.launch

private val UI_DATE_FMT: DateTimeFormatter = DateTimeFormatter.ofPattern("dd/MM/yyyy")

data class SignUpUiState(
    val name: String = "",
    val email: String = "",
<<<<<<< HEAD
    val birthDate: String = "",
=======
    val licensePlate: String = "",
>>>>>>> eee8c5b4
    val countryCode: String = "+62",
    val phoneNumber: String = "",
    val password: String = "",
    val confirmPassword: String = "",
    val showPassword: Boolean = false,
    val showConfirmPassword: Boolean = false,
    val loading: Boolean = false,
    val error: String? = null,
    val registered: Boolean = false,
    val canSubmit: Boolean = false
) {
<<<<<<< HEAD
    val birthDateFormatted: String get() = birthDate
    val phoneE164: String get() = countryCode + phoneNumber.filter { it.isDigit() }
}

class SignUpViewModel(
    private val userRepository: UserRepository = UserRepository()
) : ViewModel() {
=======
    val phoneE164: String get() = countryCode + phoneNumber.filter { it.isDigit() }
}

class SignUpViewModel : ViewModel() {
>>>>>>> eee8c5b4

    private val _ui = MutableStateFlow(SignUpUiState())
    val ui = _ui.asStateFlow()

<<<<<<< HEAD
    fun onName(v: String) { _ui.value = _ui.value.copy(name = v) }
    fun onEmail(v: String) { _ui.value = _ui.value.copy(email = v) }
    fun onBirthDateMillis(millis: Long) {
        val dateStr = Instant.ofEpochMilli(millis)
            .atZone(ZoneId.systemDefault())
            .toLocalDate()
            .format(UI_DATE_FMT)
        _ui.value = _ui.value.copy(birthDate = dateStr)
    }

    fun onCountryCode(v: String) { _ui.value = _ui.value.copy(countryCode = v) }
    fun onPhone(v: String) { _ui.value = _ui.value.copy(phoneNumber = v) }
    fun onPassword(v: String) { _ui.value = _ui.value.copy(password = v) }
    fun togglePwd() { _ui.value = _ui.value.copy(showPassword = !_ui.value.showPassword) }
=======
    /* ----------------- Input handlers ----------------- */
    fun onName(v: String) = _ui.update {
        it.copy(name = v, error = null, canSubmit = canSubmit(v, it.email, it.licensePlate, it.password, it.confirmPassword))
    }

    fun onEmail(v: String) = _ui.update {
        it.copy(email = v.trim(), error = null, canSubmit = canSubmit(it.name, v.trim(), it.licensePlate, it.password, it.confirmPassword))
    }

    fun onLicensePlate(v: String) = _ui.update {
        it.copy(licensePlate = v.uppercase(), error = null, canSubmit = canSubmit(it.name, it.email, v.uppercase(), it.password, it.confirmPassword))
    }
>>>>>>> eee8c5b4

    fun onCountryCode(v: String) = _ui.update { it.copy(countryCode = v, error = null) }

    fun onPhone(v: String) = _ui.update { it.copy(phoneNumber = v, error = null) }

    fun onPassword(v: String) = _ui.update {
        it.copy(password = v, error = null, canSubmit = canSubmit(it.name, it.email, it.licensePlate, v, it.confirmPassword))
    }

    fun onConfirmPassword(v: String) = _ui.update {
        it.copy(confirmPassword = v, error = null, canSubmit = canSubmit(it.name, it.email, it.licensePlate, it.password, v))
    }

    fun togglePwd() = _ui.update { it.copy(showPassword = !it.showPassword) }

    fun toggleConfirmPwd() = _ui.update { it.copy(showConfirmPassword = !it.showConfirmPassword) }

    /* ----------------- Action ----------------- */
    fun register() = viewModelScope.launch {
        val s = _ui.value
<<<<<<< HEAD
        // basic FE validation
        if (s.name.isBlank()) { fail("Nama wajib diisi"); return@launch }
        if (!s.email.contains("@")) { fail("Email tidak valid"); return@launch }
        if (s.birthDate.isBlank()) { fail("Tanggal lahir wajib diisi"); return@launch }
        if (s.phoneNumber.isBlank()) { fail("Nomor HP wajib diisi"); return@launch }
=======
        if (s.loading) return@launch

        // Validasi FE
        if (s.name.isBlank()) { fail("Nama wajib diisi"); return@launch }
        if (!isValidEmail(s.email)) { fail("Email tidak valid"); return@launch }
        if (!isValidPlate(s.licensePlate)) { fail("Plat mobil tidak valid"); return@launch }
>>>>>>> eee8c5b4
        if (s.password.length < 6) { fail("Password minimal 6 karakter"); return@launch }
        if (s.password != s.confirmPassword) { fail("Konfirmasi password tidak sama"); return@launch }

        _ui.update { it.copy(loading = true, error = null) }

<<<<<<< HEAD
        _ui.value = s.copy(loading = true, error = null)

        val birthIso = try {
            LocalDate.parse(s.birthDate, UI_DATE_FMT)
                .format(DateTimeFormatter.ISO_LOCAL_DATE)
        } catch (e: Exception) {
            _ui.value = s.copy(loading = false)
            fail("Format tanggal lahir tidak valid (gunakan dd/MM/yyyy)")
            return@launch
        }

        val req = User(
            nama = s.name,
            email = s.email,
            license = s.phoneNumber,
            password = s.password,
            birthdate = s.birthDate,
            roles = "Mahasiswa"
        )

        val r = userRepository.createUser(req)

        if(r.isSuccessful){
            val user = r.body()
            if (user != null) {
                _ui.value = _ui.value.copy(
                    loading = false,
                    registered = true
                )
            } else {
                _ui.value = _ui.value.copy(
                    loading = false,
                )
            }
        }
=======
        // TODO: sambungkan ke repository-mu di sini (simulasi dulu)
        delay(900)

        _ui.update { it.copy(loading = false, registered = true) }
>>>>>>> eee8c5b4
    }

    /* ----------------- Helpers ----------------- */
    private val EMAIL_REGEX = Regex("^[A-Za-z0-9+_.-]+@[A-Za-z0-9.-]+\\.[A-Za-z]{2,}\$")
    private fun isValidEmail(s: String) = EMAIL_REGEX.matches(s)

    // Validasi sederhana plat mobil (huruf/angka/spasi/tanda minus), minimal 5 char
    private val PLATE_REGEX = Regex("^[A-Z0-9 -]{5,}\$")
    private fun isValidPlate(s: String) = PLATE_REGEX.matches(s.trim().uppercase())

    private fun canSubmit(name: String, email: String, plate: String, pass: String, confirm: String): Boolean =
        name.isNotBlank() && isValidEmail(email) && isValidPlate(plate) && pass.length >= 6 && pass == confirm

    private fun fail(msg: String) = _ui.update { it.copy(error = msg) }
}<|MERGE_RESOLUTION|>--- conflicted
+++ resolved
@@ -2,14 +2,10 @@
 
 import androidx.lifecycle.ViewModel
 import androidx.lifecycle.viewModelScope
-<<<<<<< HEAD
 import com.example.smartparking.data.auth.AuthRepository
 import com.example.smartparking.data.auth.FakeAuthRepository
 import com.example.smartparking.data.model.User
 import com.example.smartparking.data.repository.UserRepository
-=======
-import kotlinx.coroutines.delay
->>>>>>> eee8c5b4
 import kotlinx.coroutines.flow.MutableStateFlow
 import kotlinx.coroutines.flow.asStateFlow
 import kotlinx.coroutines.flow.update
@@ -20,11 +16,7 @@
 data class SignUpUiState(
     val name: String = "",
     val email: String = "",
-<<<<<<< HEAD
-    val birthDate: String = "",
-=======
     val licensePlate: String = "",
->>>>>>> eee8c5b4
     val countryCode: String = "+62",
     val phoneNumber: String = "",
     val password: String = "",
@@ -36,25 +28,14 @@
     val registered: Boolean = false,
     val canSubmit: Boolean = false
 ) {
-<<<<<<< HEAD
-    val birthDateFormatted: String get() = birthDate
-    val phoneE164: String get() = countryCode + phoneNumber.filter { it.isDigit() }
-}
-
-class SignUpViewModel(
-    private val userRepository: UserRepository = UserRepository()
-) : ViewModel() {
-=======
     val phoneE164: String get() = countryCode + phoneNumber.filter { it.isDigit() }
 }
 
 class SignUpViewModel : ViewModel() {
->>>>>>> eee8c5b4
 
     private val _ui = MutableStateFlow(SignUpUiState())
     val ui = _ui.asStateFlow()
 
-<<<<<<< HEAD
     fun onName(v: String) { _ui.value = _ui.value.copy(name = v) }
     fun onEmail(v: String) { _ui.value = _ui.value.copy(email = v) }
     fun onBirthDateMillis(millis: Long) {
@@ -69,60 +50,16 @@
     fun onPhone(v: String) { _ui.value = _ui.value.copy(phoneNumber = v) }
     fun onPassword(v: String) { _ui.value = _ui.value.copy(password = v) }
     fun togglePwd() { _ui.value = _ui.value.copy(showPassword = !_ui.value.showPassword) }
-=======
-    /* ----------------- Input handlers ----------------- */
-    fun onName(v: String) = _ui.update {
-        it.copy(name = v, error = null, canSubmit = canSubmit(v, it.email, it.licensePlate, it.password, it.confirmPassword))
-    }
 
-    fun onEmail(v: String) = _ui.update {
-        it.copy(email = v.trim(), error = null, canSubmit = canSubmit(it.name, v.trim(), it.licensePlate, it.password, it.confirmPassword))
-    }
-
-    fun onLicensePlate(v: String) = _ui.update {
-        it.copy(licensePlate = v.uppercase(), error = null, canSubmit = canSubmit(it.name, it.email, v.uppercase(), it.password, it.confirmPassword))
-    }
->>>>>>> eee8c5b4
-
-    fun onCountryCode(v: String) = _ui.update { it.copy(countryCode = v, error = null) }
-
-    fun onPhone(v: String) = _ui.update { it.copy(phoneNumber = v, error = null) }
-
-    fun onPassword(v: String) = _ui.update {
-        it.copy(password = v, error = null, canSubmit = canSubmit(it.name, it.email, it.licensePlate, v, it.confirmPassword))
-    }
-
-    fun onConfirmPassword(v: String) = _ui.update {
-        it.copy(confirmPassword = v, error = null, canSubmit = canSubmit(it.name, it.email, it.licensePlate, it.password, v))
-    }
-
-    fun togglePwd() = _ui.update { it.copy(showPassword = !it.showPassword) }
-
-    fun toggleConfirmPwd() = _ui.update { it.copy(showConfirmPassword = !it.showConfirmPassword) }
-
-    /* ----------------- Action ----------------- */
     fun register() = viewModelScope.launch {
         val s = _ui.value
-<<<<<<< HEAD
         // basic FE validation
         if (s.name.isBlank()) { fail("Nama wajib diisi"); return@launch }
         if (!s.email.contains("@")) { fail("Email tidak valid"); return@launch }
         if (s.birthDate.isBlank()) { fail("Tanggal lahir wajib diisi"); return@launch }
         if (s.phoneNumber.isBlank()) { fail("Nomor HP wajib diisi"); return@launch }
-=======
-        if (s.loading) return@launch
+        if (s.password.length < 6) { fail("Password minimal 6 karakter"); return@launch }
 
-        // Validasi FE
-        if (s.name.isBlank()) { fail("Nama wajib diisi"); return@launch }
-        if (!isValidEmail(s.email)) { fail("Email tidak valid"); return@launch }
-        if (!isValidPlate(s.licensePlate)) { fail("Plat mobil tidak valid"); return@launch }
->>>>>>> eee8c5b4
-        if (s.password.length < 6) { fail("Password minimal 6 karakter"); return@launch }
-        if (s.password != s.confirmPassword) { fail("Konfirmasi password tidak sama"); return@launch }
-
-        _ui.update { it.copy(loading = true, error = null) }
-
-<<<<<<< HEAD
         _ui.value = s.copy(loading = true, error = null)
 
         val birthIso = try {
@@ -158,12 +95,50 @@
                 )
             }
         }
-=======
+    }
+
+    fun onEmail(v: String) = _ui.update {
+        it.copy(email = v.trim(), error = null, canSubmit = canSubmit(it.name, v.trim(), it.licensePlate, it.password, it.confirmPassword))
+    }
+
+    fun onLicensePlate(v: String) = _ui.update {
+        it.copy(licensePlate = v.uppercase(), error = null, canSubmit = canSubmit(it.name, it.email, v.uppercase(), it.password, it.confirmPassword))
+    }
+
+    fun onCountryCode(v: String) = _ui.update { it.copy(countryCode = v, error = null) }
+
+    fun onPhone(v: String) = _ui.update { it.copy(phoneNumber = v, error = null) }
+
+    fun onPassword(v: String) = _ui.update {
+        it.copy(password = v, error = null, canSubmit = canSubmit(it.name, it.email, it.licensePlate, v, it.confirmPassword))
+    }
+
+    fun onConfirmPassword(v: String) = _ui.update {
+        it.copy(confirmPassword = v, error = null, canSubmit = canSubmit(it.name, it.email, it.licensePlate, it.password, v))
+    }
+
+    fun togglePwd() = _ui.update { it.copy(showPassword = !it.showPassword) }
+
+    fun toggleConfirmPwd() = _ui.update { it.copy(showConfirmPassword = !it.showConfirmPassword) }
+
+    /* ----------------- Action ----------------- */
+    fun register() = viewModelScope.launch {
+        val s = _ui.value
+        if (s.loading) return@launch
+
+        // Validasi FE
+        if (s.name.isBlank()) { fail("Nama wajib diisi"); return@launch }
+        if (!isValidEmail(s.email)) { fail("Email tidak valid"); return@launch }
+        if (!isValidPlate(s.licensePlate)) { fail("Plat mobil tidak valid"); return@launch }
+        if (s.password.length < 6) { fail("Password minimal 6 karakter"); return@launch }
+        if (s.password != s.confirmPassword) { fail("Konfirmasi password tidak sama"); return@launch }
+
+        _ui.update { it.copy(loading = true, error = null) }
+
         // TODO: sambungkan ke repository-mu di sini (simulasi dulu)
         delay(900)
 
         _ui.update { it.copy(loading = false, registered = true) }
->>>>>>> eee8c5b4
     }
 
     /* ----------------- Helpers ----------------- */
