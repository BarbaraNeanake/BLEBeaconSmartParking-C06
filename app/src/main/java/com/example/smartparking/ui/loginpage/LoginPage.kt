package com.example.smartparking.ui.loginpage

import android.content.res.Configuration
import androidx.compose.foundation.Image
import androidx.compose.foundation.background
import androidx.compose.foundation.clickable
import androidx.compose.foundation.layout.*
import androidx.compose.foundation.shape.RoundedCornerShape
import androidx.compose.material3.*
import androidx.compose.runtime.Composable
import androidx.compose.runtime.LaunchedEffect
import androidx.compose.ui.Alignment
import androidx.compose.ui.Modifier
import androidx.compose.ui.graphics.Brush
import androidx.compose.ui.graphics.Color
import androidx.compose.ui.layout.ContentScale
import androidx.compose.ui.res.painterResource
import androidx.compose.ui.text.font.FontWeight
import androidx.compose.ui.text.input.PasswordVisualTransformation
import androidx.compose.ui.text.input.VisualTransformation
import androidx.compose.ui.text.style.TextAlign
import androidx.compose.ui.tooling.preview.Preview
import androidx.compose.ui.unit.dp
import androidx.compose.ui.unit.sp
import androidx.lifecycle.compose.collectAsStateWithLifecycle
import androidx.lifecycle.viewmodel.compose.viewModel
import com.example.smartparking.R
import com.example.smartparking.ui.theme.GradientBottom
import com.example.smartparking.ui.theme.GradientTop
import com.example.smartparking.ui.theme.SmartParkingTheme

@Composable
fun LoginPage(
    vm: LoginViewModel = viewModel(),
    onLoginSuccess: () -> Unit = {},
    onSignUpClick: () -> Unit = {},
    onForgotPasswordClick: () -> Unit = {}
) {
    val ui = vm.uiState.collectAsStateWithLifecycle().value

    // Jika login sukses, navigate
    LaunchedEffect(ui.isLoggedIn) {
        if (ui.isLoggedIn) onLoginSuccess()

    }

    LoginContent(
        ui = ui,
        onEmailChange = vm::onEmailChanged,
        onPasswordChange = vm::onPasswordChanged,
        onTogglePassword = vm::togglePasswordVisibility,
        onRememberMeChange = vm::onRememberMeChanged,
        onLoginClick = vm::login,
        onSignUpClick = onSignUpClick,
        onForgotPasswordClick = onForgotPasswordClick
    )
}

<<<<<<< HEAD
=======
/** Pure UI (stateless) → aman untuk Preview. */
>>>>>>> eee8c5b4
@Composable
private fun LoginContent(
    ui: LoginUiState,
    onEmailChange: (String) -> Unit,
    onPasswordChange: (String) -> Unit,
    onTogglePassword: () -> Unit,
    onRememberMeChange: (Boolean) -> Unit,
    onLoginClick: () -> Unit,
    onSignUpClick: () -> Unit,
    onForgotPasswordClick: () -> Unit
) {
<<<<<<< HEAD
    val gradient = Brush.verticalGradient(
        listOf(
            GradientTop.copy(alpha = 0.9f),
            Color.White,
            GradientBottom.copy(alpha = 0.9f)
=======
    // background: soft gradient (bukan merah)
    val gradient = remember {
        Brush.verticalGradient(
            listOf(
                GradientTop.copy(alpha = 0.9f),
                Color.White,
                GradientBottom.copy(alpha = 0.9f)
            )
>>>>>>> eee8c5b4
        )
    )

    Box(
        modifier = Modifier
            .fillMaxSize()
            .background(gradient)
            .padding(horizontal = 16.dp, vertical = 12.dp)
    ) {
        // ===== Header (logo + SPARK + subtitle), diturunin sedikit =====
        Column(
            modifier = Modifier
                .fillMaxWidth()
                .align(Alignment.TopCenter)
                .padding(top = 32.dp),        // turunin posisinya
            horizontalAlignment = Alignment.CenterHorizontally
        ) {
            Image(
                painter = painterResource(id = R.drawable.ugm_logo),
                contentDescription = "UGM Logo",
                contentScale = ContentScale.Fit,
                modifier = Modifier.size(56.dp)
            )
            Spacer(Modifier.height(8.dp))
            Text(
                text = "SPARK",
                style = MaterialTheme.typography.headlineLarge.copy(
                    fontSize = 28.sp,
                    fontWeight = FontWeight.ExtraBold
                ),
                color = Color(0xFF0A2342),          // navy
                textAlign = TextAlign.Center
            )
            Spacer(Modifier.height(2.dp))
            Text(
                text = "Smart Parking System",
                style = MaterialTheme.typography.titleMedium.copy(
                    fontSize = 18.sp,
                    fontWeight = FontWeight.SemiBold
                ),
                textAlign = TextAlign.Center
            )
        }

        // ===== Card form =====
        Card(
            modifier = Modifier
                .fillMaxWidth()
                .align(Alignment.Center),
            shape = RoundedCornerShape(16.dp),
            colors = CardDefaults.cardColors(containerColor = Color.White),
            elevation = CardDefaults.cardElevation(defaultElevation = 10.dp)
        ) {
            Column(
                modifier = Modifier
                    .fillMaxWidth()
                    .padding(20.dp),
                horizontalAlignment = Alignment.CenterHorizontally
            ) {
                Text(
                    "Login",
                    style = MaterialTheme.typography.headlineLarge.copy(fontWeight = FontWeight.Bold)
                )

                Spacer(Modifier.height(16.dp))

                OutlinedTextField(
                    value = ui.email,
                    onValueChange = onEmailChange,
                    label = { Text("Email") },
                    singleLine = true,
                    modifier = Modifier.fillMaxWidth()
                )

                Spacer(Modifier.height(12.dp))

                OutlinedTextField(
                    value = ui.password,
                    onValueChange = onPasswordChange,
                    label = { Text("Password") },
                    singleLine = true,
                    visualTransformation = if (ui.passwordVisible) VisualTransformation.None else PasswordVisualTransformation(),
                    trailingIcon = {
                        Text(
                            if (ui.passwordVisible) "Hide" else "Show",
                            color = MaterialTheme.colorScheme.primary,
                            modifier = Modifier
                                .padding(end = 8.dp)
                                .clickable { onTogglePassword() }
                        )
                    },
                    modifier = Modifier.fillMaxWidth()
                )

                Spacer(Modifier.height(8.dp))

                Row(
                    modifier = Modifier.fillMaxWidth(),
                    verticalAlignment = Alignment.CenterVertically
                ) {
                    Checkbox(checked = ui.rememberMe, onCheckedChange = onRememberMeChange)
                    Text("Remember me")
                    Spacer(Modifier.weight(1f))
                    Text(
                        "Forgot Password ?",
                        color = MaterialTheme.colorScheme.primary,
                        modifier = Modifier.clickable { onForgotPasswordClick() } // → EditPassPage
                    )
                }

                Spacer(Modifier.height(12.dp))

                // Primary action
                Button(
                    onClick = onLoginClick,
                    enabled = !ui.loading,
                    modifier = Modifier
                        .fillMaxWidth()
                        .height(48.dp)
                ) {
                    if (ui.loading) {
                        CircularProgressIndicator(
                            modifier = Modifier.size(20.dp),
                            color = MaterialTheme.colorScheme.onPrimary,
                            strokeWidth = 2.dp
                        )
                    } else {
                        Text("Log In")
                    }
                }

<<<<<<< HEAD
                when {
                    ui.errorMessage != null -> {
                        Spacer(Modifier.height(8.dp))
                        Text(
                            text = ui.errorMessage,
                            color = MaterialTheme.colorScheme.error,
                            textAlign = TextAlign.Center
                        )
                    }
                    ui.isLoggedIn -> {
                        Spacer(Modifier.height(8.dp))
                        Text(
                            text = "Login berhasil!",
                            color = Color(0xFF2E7D32),
                            textAlign = TextAlign.Center
                        )
                    }
                }
            }
        }
    }
}

=======
                // Tonjolkan Sign Up (secondary full-width)
                Spacer(Modifier.height(10.dp))
                OutlinedButton(
                    onClick = onSignUpClick,
                    enabled = !ui.loading,
                    modifier = Modifier
                        .fillMaxWidth()
                        .height(48.dp)
                ) {
                    Text("Sign Up")
                }

                if (ui.errorMessage != null) {
                    Spacer(Modifier.height(8.dp))
                    Text(
                        text = ui.errorMessage!!,
                        color = MaterialTheme.colorScheme.error,
                        textAlign = TextAlign.Center
                    )
                }
            }
        }
    }
}

/* ======= PREVIEWS ======= */
>>>>>>> eee8c5b4
@Preview(
    showBackground = true,
    name = "Login – Light",
    uiMode = Configuration.UI_MODE_NIGHT_NO
)
@Composable
private fun PreviewLoginLight() {
    SmartParkingTheme {
        LoginContent(
            ui = LoginUiState(
                email = "barbara@ugm.ac.id",
                password = "******",
                passwordVisible = false,
                rememberMe = true,
                loading = false,
                errorMessage = null
            ),
            onEmailChange = {},
            onPasswordChange = {},
            onTogglePassword = {},
            onRememberMeChange = {},
            onLoginClick = {},
            onSignUpClick = {},
            onForgotPasswordClick = {}
        )
    }
}<|MERGE_RESOLUTION|>--- conflicted
+++ resolved
@@ -56,10 +56,6 @@
     )
 }
 
-<<<<<<< HEAD
-=======
-/** Pure UI (stateless) → aman untuk Preview. */
->>>>>>> eee8c5b4
 @Composable
 private fun LoginContent(
     ui: LoginUiState,
@@ -71,13 +67,6 @@
     onSignUpClick: () -> Unit,
     onForgotPasswordClick: () -> Unit
 ) {
-<<<<<<< HEAD
-    val gradient = Brush.verticalGradient(
-        listOf(
-            GradientTop.copy(alpha = 0.9f),
-            Color.White,
-            GradientBottom.copy(alpha = 0.9f)
-=======
     // background: soft gradient (bukan merah)
     val gradient = remember {
         Brush.verticalGradient(
@@ -86,7 +75,6 @@
                 Color.White,
                 GradientBottom.copy(alpha = 0.9f)
             )
->>>>>>> eee8c5b4
         )
     )
 
@@ -218,31 +206,6 @@
                     }
                 }
 
-<<<<<<< HEAD
-                when {
-                    ui.errorMessage != null -> {
-                        Spacer(Modifier.height(8.dp))
-                        Text(
-                            text = ui.errorMessage,
-                            color = MaterialTheme.colorScheme.error,
-                            textAlign = TextAlign.Center
-                        )
-                    }
-                    ui.isLoggedIn -> {
-                        Spacer(Modifier.height(8.dp))
-                        Text(
-                            text = "Login berhasil!",
-                            color = Color(0xFF2E7D32),
-                            textAlign = TextAlign.Center
-                        )
-                    }
-                }
-            }
-        }
-    }
-}
-
-=======
                 // Tonjolkan Sign Up (secondary full-width)
                 Spacer(Modifier.height(10.dp))
                 OutlinedButton(
@@ -269,7 +232,6 @@
 }
 
 /* ======= PREVIEWS ======= */
->>>>>>> eee8c5b4
 @Preview(
     showBackground = true,
     name = "Login – Light",
