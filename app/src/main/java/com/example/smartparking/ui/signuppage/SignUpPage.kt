package com.example.smartparking.ui.signuppage

import android.content.res.Configuration
import androidx.compose.foundation.Image
import androidx.compose.foundation.background
import androidx.compose.foundation.clickable
import androidx.compose.foundation.layout.*
import androidx.compose.foundation.shape.RoundedCornerShape
import androidx.compose.material3.*
import androidx.compose.runtime.*
import androidx.compose.ui.Alignment
import androidx.compose.ui.Modifier
import androidx.compose.ui.graphics.Brush
import androidx.compose.ui.graphics.Color
import androidx.compose.ui.layout.ContentScale
import androidx.compose.ui.res.painterResource
import androidx.compose.ui.text.font.FontWeight
import androidx.compose.ui.text.input.PasswordVisualTransformation
import androidx.compose.ui.text.input.VisualTransformation
import androidx.compose.ui.text.style.TextAlign
import androidx.compose.ui.tooling.preview.Preview
import androidx.compose.ui.unit.dp
import androidx.compose.ui.unit.sp
import androidx.lifecycle.compose.collectAsStateWithLifecycle
import androidx.lifecycle.viewmodel.compose.viewModel
import com.example.smartparking.R
import com.example.smartparking.ui.theme.GradientBottom
import com.example.smartparking.ui.theme.GradientTop
import com.example.smartparking.ui.theme.SmartParkingTheme
<<<<<<< HEAD
import java.time.Instant
import java.time.LocalDate
import java.time.ZoneId
import java.time.format.DateTimeFormatter
=======
>>>>>>> eee8c5b4

@Composable
fun SignUpPage(
    vm: SignUpViewModel = viewModel(),
    onRegistered: () -> Unit = {},
    onBackToLogin: () -> Unit = {}
) {
    val ui by vm.ui.collectAsStateWithLifecycle()

    LaunchedEffect(ui.registered) { if (ui.registered) onRegistered() }

    SignUpContent(
        ui = ui,
        onName = vm::onName,
        onEmail = vm::onEmail,
        onPlate = vm::onLicensePlate,
        onCountryCode = vm::onCountryCode,
        onPhone = vm::onPhone,
        onPassword = vm::onPassword,
        onConfirmPassword = vm::onConfirmPassword,
        onTogglePassword = vm::togglePwd,
        onToggleConfirmPassword = vm::toggleConfirmPwd,
        onRegister = vm::register,
        onBackToLogin = onBackToLogin
    )
}

/** ---------- Stateless UI (Preview friendly) ---------- */
@Composable
fun SignUpContent(
    ui: SignUpUiState,
    onName: (String) -> Unit,
    onEmail: (String) -> Unit,
    onPlate: (String) -> Unit,
    onCountryCode: (String) -> Unit,
    onPhone: (String) -> Unit,
    onPassword: (String) -> Unit,
    onConfirmPassword: (String) -> Unit,
    onTogglePassword: () -> Unit,
    onToggleConfirmPassword: () -> Unit,
    onRegister: () -> Unit,
    onBackToLogin: () -> Unit
) {
    // Background gradient yang sama seperti halaman lain
    val gradient = remember {
<<<<<<< HEAD
        Brush.verticalGradient(listOf(GradientTop.copy(0.9f), Color.White, GradientBottom.copy(0.9f)))
    }

    val uiDateFormatter = remember { DateTimeFormatter.ofPattern("dd/MM/yyyy") }
    fun toMillisOrNow(dateStr: String): Long {
        return try {
            val ld = LocalDate.parse(dateStr, uiDateFormatter)
            ld.atStartOfDay(ZoneId.systemDefault()).toInstant().toEpochMilli()
        } catch (_: Exception) {
            Instant.now().toEpochMilli()
        }
    }

    // date picker dialog
    var showDatePicker by remember { mutableStateOf(false) }
    val dateState = rememberDatePickerState(
        initialSelectedDateMillis = toMillisOrNow(ui.birthDateFormatted)
    )
    if (showDatePicker) {
        DatePickerDialog(
            onDismissRequest = { showDatePicker = false },
            confirmButton = {
                TextButton(onClick = {
                    dateState.selectedDateMillis?.let(onBirthDatePick)
                    showDatePicker = false
                }) { Text("OK") }
            },
            dismissButton = { TextButton(onClick = { showDatePicker = false }) { Text("Cancel") } }
        ) { DatePicker(state = dateState) }
=======
        Brush.verticalGradient(
            listOf(
                GradientTop.copy(alpha = 0.9f),
                Color.White,
                GradientBottom.copy(alpha = 0.9f)
            )
        )
>>>>>>> eee8c5b4
    }

    Box(
        modifier = Modifier
            .fillMaxSize()
            .background(gradient)
            .padding(horizontal = 16.dp, vertical = 12.dp)
    ) {
        // ===== Header (logo + SPARK + subtitle) — diturunin sedikit =====
        Column(
            modifier = Modifier
                .fillMaxWidth()
                .align(Alignment.TopCenter)
                .padding(top = 32.dp),
            horizontalAlignment = Alignment.CenterHorizontally
        ) {
            Image(
                painter = painterResource(id = R.drawable.ugm_logo),
                contentDescription = "UGM Logo",
                contentScale = ContentScale.Fit,
                modifier = Modifier.size(56.dp)
            )
            Spacer(Modifier.height(8.dp))
            Text(
                text = "SPARK",
                style = MaterialTheme.typography.headlineLarge.copy(
                    fontSize = 28.sp,
                    fontWeight = FontWeight.ExtraBold
                ),
                color = Color(0xFF0A2342), // navy
                textAlign = TextAlign.Center
            )
            Spacer(Modifier.height(2.dp))
            Text(
                text = "Smart Parking System",
                style = MaterialTheme.typography.titleMedium.copy(
                    fontSize = 18.sp,
                    fontWeight = FontWeight.SemiBold
                ),
                textAlign = TextAlign.Center
            )
        }

        // ===== Card form (putih + bayangan) =====
        Card(
            modifier = Modifier
                .fillMaxWidth()
                .align(Alignment.Center),
            shape = RoundedCornerShape(16.dp),
            colors = CardDefaults.cardColors(containerColor = Color.White),
            elevation = CardDefaults.cardElevation(defaultElevation = 10.dp)
        ) {
            Column(
                modifier = Modifier
                    .fillMaxWidth()
                    .padding(20.dp),
                horizontalAlignment = Alignment.CenterHorizontally
            ) {
                // Title & link login (center)
                Text(
                    "Sign Up",
                    style = MaterialTheme.typography.headlineLarge.copy(
                        fontWeight = FontWeight.Bold,
                        fontSize = 28.sp
                    ),
                    textAlign = TextAlign.Center
                )
                Spacer(Modifier.height(6.dp))
                Row(
                    verticalAlignment = Alignment.CenterVertically
                ) {
                    Text("Already have an account? ")
                    Text(
                        "Login",
                        color = MaterialTheme.colorScheme.primary,
                        fontSize = 18.sp,
                        fontWeight = FontWeight.Bold,
                        modifier = Modifier.clickable { onBackToLogin() }
                    )
                }

                Spacer(Modifier.height(16.dp))

                // Full Name
                OutlinedTextField(
                    value = ui.name,
                    onValueChange = onName,
                    label = { Text("Full Name") },
                    singleLine = true,
                    modifier = Modifier.fillMaxWidth()
                )

                Spacer(Modifier.height(12.dp))

                // Email
                OutlinedTextField(
                    value = ui.email,
                    onValueChange = onEmail,
                    label = { Text("Email") },
                    singleLine = true,
                    modifier = Modifier.fillMaxWidth()
                )

                Spacer(Modifier.height(12.dp))

                // License Plate (ganti Birth of Date)
                OutlinedTextField(
                    value = ui.licensePlate,
                    onValueChange = onPlate,
                    label = { Text("License Plate (e.g., AB 1234 CD)") },
                    singleLine = true,
                    modifier = Modifier.fillMaxWidth()
                )

                Spacer(Modifier.height(12.dp))

                // Phone (country code + number)
                Row(Modifier.fillMaxWidth(), verticalAlignment = Alignment.CenterVertically) {
                    var expand by remember { mutableStateOf(false) }
                    OutlinedButton(
                        onClick = { expand = true },
                        modifier = Modifier.width(90.dp)
                    ) { Text(ui.countryCode) }
                    DropdownMenu(expanded = expand, onDismissRequest = { expand = false }) {
                        listOf("+62", "+65", "+1", "+81").forEach { code ->
                            DropdownMenuItem(
                                text = { Text(code) },
                                onClick = { onCountryCode(code); expand = false }
                            )
                        }
                    }
                    Spacer(Modifier.width(8.dp))
                    OutlinedTextField(
                        value = ui.phoneNumber,
                        onValueChange = onPhone,
                        label = { Text("Phone Number") },
                        singleLine = true,
                        modifier = Modifier.weight(1f)
                    )
                }

                Spacer(Modifier.height(12.dp))

                // Password
                OutlinedTextField(
                    value = ui.password,
                    onValueChange = onPassword,
                    label = { Text("Password") },
                    singleLine = true,
                    visualTransformation = if (ui.showPassword) VisualTransformation.None else PasswordVisualTransformation(),
                    trailingIcon = {
                        Text(
                            if (ui.showPassword) "Hide" else "Show",
                            color = MaterialTheme.colorScheme.primary,
                            modifier = Modifier
                                .padding(end = 8.dp)
                                .clickable { onTogglePassword() }
                        )
                    },
                    modifier = Modifier.fillMaxWidth()
                )

                Spacer(Modifier.height(12.dp))

                // Confirm Password
                OutlinedTextField(
                    value = ui.confirmPassword,
                    onValueChange = onConfirmPassword,
                    label = { Text("Confirm Password") },
                    singleLine = true,
                    visualTransformation = if (ui.showConfirmPassword) VisualTransformation.None else PasswordVisualTransformation(),
                    trailingIcon = {
                        Text(
                            if (ui.showConfirmPassword) "Hide" else "Show",
                            color = MaterialTheme.colorScheme.primary,
                            modifier = Modifier
                                .padding(end = 8.dp)
                                .clickable { onToggleConfirmPassword() }
                        )
                    },
                    modifier = Modifier.fillMaxWidth()
                )

                if (ui.error != null) {
                    Spacer(Modifier.height(8.dp))
                    Text(
                        ui.error!!,
                        color = MaterialTheme.colorScheme.error,
                        textAlign = TextAlign.Center
                    )
                }

                Spacer(Modifier.height(16.dp))

                Button(
                    onClick = onRegister,
                    enabled = ui.canSubmit && !ui.loading,
                    modifier = Modifier
                        .fillMaxWidth()
                        .height(48.dp),
                    shape = RoundedCornerShape(10.dp)
                ) {
                    if (ui.loading) {
                        CircularProgressIndicator(
                            modifier = Modifier.size(20.dp),
                            color = MaterialTheme.colorScheme.onPrimary,
                            strokeWidth = 2.dp
                        )
                    } else {
                        Text("Register")
                    }
                }
            }
        }
    }
}

<<<<<<< HEAD
/* -------- PREVIEW (stateless) -------- */
//@Preview(showBackground = true, uiMode = Configuration.UI_MODE_NIGHT_NO, name = "SignUp – Light")
//@Composable
//private fun PreviewSignUp() {
//    SmartParkingTheme {
//        SignUpContent(
//            ui = SignUpUiState(
//                name = "Barbara Neanake Ajiesti",
//                email = "barbaraneanake@ugm.ac.id",
//                birthDate = System.currentTimeMillis(),
//                countryCode = "+62",
//                phoneNumber = "81234567890"
//            ),
//            onName = {}, onEmail = {}, onBirthDatePick = {},
//            onCountryCode = {}, onPhone = {},
//            onPassword = {}, onTogglePassword = {},
//            onRegister = {}, onBackToLogin = {}
//        )
//    }
//}
=======
/* -------- PREVIEW -------- */
@Preview(showBackground = true, uiMode = Configuration.UI_MODE_NIGHT_NO, name = "SignUp – Light")
@Composable
private fun PreviewSignUp() {
    SmartParkingTheme {
        SignUpContent(
            ui = SignUpUiState(
                name = "Barbara Neanake Ajiesti",
                email = "barbaraneanake@ugm.ac.id",
                licensePlate = "AB 1234 CD",
                countryCode = "+62",
                phoneNumber = "81234567890",
                password = "secret123",
                confirmPassword = "secret123",
                canSubmit = true
            ),
            onName = {}, onEmail = {}, onPlate = {},
            onCountryCode = {}, onPhone = {},
            onPassword = {}, onConfirmPassword = {},
            onTogglePassword = {}, onToggleConfirmPassword = {},
            onRegister = {}, onBackToLogin = {}
        )
    }
}
>>>>>>> eee8c5b4
<|MERGE_RESOLUTION|>--- conflicted
+++ resolved
@@ -27,13 +27,10 @@
 import com.example.smartparking.ui.theme.GradientBottom
 import com.example.smartparking.ui.theme.GradientTop
 import com.example.smartparking.ui.theme.SmartParkingTheme
-<<<<<<< HEAD
 import java.time.Instant
 import java.time.LocalDate
 import java.time.ZoneId
 import java.time.format.DateTimeFormatter
-=======
->>>>>>> eee8c5b4
 
 @Composable
 fun SignUpPage(
@@ -79,7 +76,6 @@
 ) {
     // Background gradient yang sama seperti halaman lain
     val gradient = remember {
-<<<<<<< HEAD
         Brush.verticalGradient(listOf(GradientTop.copy(0.9f), Color.White, GradientBottom.copy(0.9f)))
     }
 
@@ -109,7 +105,6 @@
             },
             dismissButton = { TextButton(onClick = { showDatePicker = false }) { Text("Cancel") } }
         ) { DatePicker(state = dateState) }
-=======
         Brush.verticalGradient(
             listOf(
                 GradientTop.copy(alpha = 0.9f),
@@ -117,7 +112,6 @@
                 GradientBottom.copy(alpha = 0.9f)
             )
         )
->>>>>>> eee8c5b4
     }
 
     Box(
@@ -335,28 +329,6 @@
     }
 }
 
-<<<<<<< HEAD
-/* -------- PREVIEW (stateless) -------- */
-//@Preview(showBackground = true, uiMode = Configuration.UI_MODE_NIGHT_NO, name = "SignUp – Light")
-//@Composable
-//private fun PreviewSignUp() {
-//    SmartParkingTheme {
-//        SignUpContent(
-//            ui = SignUpUiState(
-//                name = "Barbara Neanake Ajiesti",
-//                email = "barbaraneanake@ugm.ac.id",
-//                birthDate = System.currentTimeMillis(),
-//                countryCode = "+62",
-//                phoneNumber = "81234567890"
-//            ),
-//            onName = {}, onEmail = {}, onBirthDatePick = {},
-//            onCountryCode = {}, onPhone = {},
-//            onPassword = {}, onTogglePassword = {},
-//            onRegister = {}, onBackToLogin = {}
-//        )
-//    }
-//}
-=======
 /* -------- PREVIEW -------- */
 @Preview(showBackground = true, uiMode = Configuration.UI_MODE_NIGHT_NO, name = "SignUp – Light")
 @Composable
@@ -380,5 +352,4 @@
             onRegister = {}, onBackToLogin = {}
         )
     }
-}
->>>>>>> eee8c5b4
+}